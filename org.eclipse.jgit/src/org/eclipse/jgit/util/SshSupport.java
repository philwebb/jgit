--- conflicted
+++ resolved
@@ -109,15 +109,10 @@
 				// waitFor with timeout has a bug - JSch' exitValue() throws the
 				// wrong exception type :(
 				if (process.waitFor() == 0) {
-<<<<<<< HEAD
-					return stdout.toString();
-=======
 					out = stdout.toString();
 				} else {
 					out = null; // still running after timeout
->>>>>>> 5cfa74c7
 				}
-				return null; // still running after timeout
 			} catch (InterruptedException e) {
 				out = null; // error
 			}
