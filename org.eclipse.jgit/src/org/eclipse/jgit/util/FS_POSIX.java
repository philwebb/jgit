/*
 * Copyright (C) 2010, Robin Rosenberg
 * and other copyright owners as documented in the project's IP log.
 *
 * This program and the accompanying materials are made available
 * under the terms of the Eclipse Distribution License v1.0 which
 * accompanies this distribution, is reproduced below, and is
 * available at http://www.eclipse.org/org/documents/edl-v10.php
 *
 * All rights reserved.
 *
 * Redistribution and use in source and binary forms, with or
 * without modification, are permitted provided that the following
 * conditions are met:
 *
 * - Redistributions of source code must retain the above copyright
 *   notice, this list of conditions and the following disclaimer.
 *
 * - Redistributions in binary form must reproduce the above
 *   copyright notice, this list of conditions and the following
 *   disclaimer in the documentation and/or other materials provided
 *   with the distribution.
 *
 * - Neither the name of the Eclipse Foundation, Inc. nor the
 *   names of its contributors may be used to endorse or promote
 *   products derived from this software without specific prior
 *   written permission.
 *
 * THIS SOFTWARE IS PROVIDED BY THE COPYRIGHT HOLDERS AND
 * CONTRIBUTORS "AS IS" AND ANY EXPRESS OR IMPLIED WARRANTIES,
 * INCLUDING, BUT NOT LIMITED TO, THE IMPLIED WARRANTIES
 * OF MERCHANTABILITY AND FITNESS FOR A PARTICULAR PURPOSE
 * ARE DISCLAIMED. IN NO EVENT SHALL THE COPYRIGHT OWNER OR
 * CONTRIBUTORS BE LIABLE FOR ANY DIRECT, INDIRECT, INCIDENTAL,
 * SPECIAL, EXEMPLARY, OR CONSEQUENTIAL DAMAGES (INCLUDING, BUT
 * NOT LIMITED TO, PROCUREMENT OF SUBSTITUTE GOODS OR SERVICES;
 * LOSS OF USE, DATA, OR PROFITS; OR BUSINESS INTERRUPTION) HOWEVER
 * CAUSED AND ON ANY THEORY OF LIABILITY, WHETHER IN CONTRACT,
 * STRICT LIABILITY, OR TORT (INCLUDING NEGLIGENCE OR OTHERWISE)
 * ARISING IN ANY WAY OUT OF THE USE OF THIS SOFTWARE, EVEN IF
 * ADVISED OF THE POSSIBILITY OF SUCH DAMAGE.
 */
package org.eclipse.jgit.util;

import java.io.BufferedReader;
import java.io.File;
import java.io.IOException;
import java.io.InputStreamReader;
import java.io.PrintStream;
import java.nio.charset.Charset;
import java.nio.file.Files;
import java.nio.file.Path;
import java.nio.file.Paths;
import java.nio.file.attribute.PosixFilePermission;
import java.text.MessageFormat;
import java.util.ArrayList;
import java.util.Arrays;
import java.util.List;
import java.util.Optional;
import java.util.Set;
import java.util.UUID;

import org.eclipse.jgit.annotations.Nullable;
import org.eclipse.jgit.api.errors.JGitInternalException;
import org.eclipse.jgit.errors.CommandFailedException;
import org.eclipse.jgit.errors.ConfigInvalidException;
import org.eclipse.jgit.internal.JGitText;
import org.eclipse.jgit.lib.ConfigConstants;
import org.eclipse.jgit.lib.Constants;
import org.eclipse.jgit.lib.Repository;
import org.eclipse.jgit.storage.file.FileBasedConfig;
import org.slf4j.Logger;
import org.slf4j.LoggerFactory;

/**
 * Base FS for POSIX based systems
 *
 * @since 3.0
 */
public class FS_POSIX extends FS {
	private final static Logger LOG = LoggerFactory.getLogger(FS_POSIX.class);

	private static final int DEFAULT_UMASK = 0022;
	private volatile int umask = -1;

	private volatile boolean supportsUnixNLink = true;

	private volatile AtomicFileCreation supportsAtomicCreateNewFile = AtomicFileCreation.UNDEFINED;

	private enum AtomicFileCreation {
		SUPPORTED, NOT_SUPPORTED, UNDEFINED
	}

	/**
	 * Default constructor.
	 */
	protected FS_POSIX() {
	}

	/**
	 * Constructor
	 *
	 * @param src
	 *            FS to copy some settings from
	 */
	protected FS_POSIX(FS src) {
		super(src);
		if (src instanceof FS_POSIX) {
			umask = ((FS_POSIX) src).umask;
		}
	}

	private void determineAtomicFileCreationSupport() {
		// @TODO: enhance SystemReader to support this without copying code
		AtomicFileCreation ret = getAtomicFileCreationSupportOption(
				SystemReader.getInstance().openUserConfig(null, this));
		if (ret == AtomicFileCreation.UNDEFINED
				&& StringUtils.isEmptyOrNull(SystemReader.getInstance()
						.getenv(Constants.GIT_CONFIG_NOSYSTEM_KEY))) {
			ret = getAtomicFileCreationSupportOption(
					SystemReader.getInstance().openSystemConfig(null, this));
		}
		supportsAtomicCreateNewFile = ret;
	}

	private AtomicFileCreation getAtomicFileCreationSupportOption(
			FileBasedConfig config) {
		try {
			config.load();
			String value = config.getString(ConfigConstants.CONFIG_CORE_SECTION,
					null,
					ConfigConstants.CONFIG_KEY_SUPPORTSATOMICFILECREATION);
			if (value == null) {
				return AtomicFileCreation.UNDEFINED;
			}
			return StringUtils.toBoolean(value)
					? AtomicFileCreation.SUPPORTED
					: AtomicFileCreation.NOT_SUPPORTED;
		} catch (IOException | ConfigInvalidException e) {
			return AtomicFileCreation.SUPPORTED;
		}
	}

	/** {@inheritDoc} */
	@Override
	public FS newInstance() {
		return new FS_POSIX(this);
	}

	/**
	 * Set the umask, overriding any value observed from the shell.
	 *
	 * @param umask
	 *            mask to apply when creating files.
	 * @since 4.0
	 */
	public void setUmask(int umask) {
		this.umask = umask;
	}

	private int umask() {
		int u = umask;
		if (u == -1) {
			u = readUmask();
			umask = u;
		}
		return u;
	}

	/** @return mask returned from running {@code umask} command in shell. */
	private static int readUmask() {
		try {
			Process p = Runtime.getRuntime().exec(
					new String[] { "sh", "-c", "umask" }, //$NON-NLS-1$ //$NON-NLS-2$ //$NON-NLS-3$
					null, null);
			try (BufferedReader lineRead = new BufferedReader(
					new InputStreamReader(p.getInputStream(), Charset
							.defaultCharset().name()))) {
				if (p.waitFor() == 0) {
					String s = lineRead.readLine();
					if (s != null && s.matches("0?\\d{3}")) { //$NON-NLS-1$
						return Integer.parseInt(s, 8);
					}
				}
				return DEFAULT_UMASK;
			}
		} catch (Exception e) {
			return DEFAULT_UMASK;
		}
	}

	/** {@inheritDoc} */
	@Override
	protected File discoverGitExe() {
		String path = SystemReader.getInstance().getenv("PATH"); //$NON-NLS-1$
		File gitExe = searchPath(path, "git"); //$NON-NLS-1$

		if (gitExe == null) {
			if (SystemReader.getInstance().isMacOS()) {
				if (searchPath(path, "bash") != null) { //$NON-NLS-1$
					// On MacOSX, PATH is shorter when Eclipse is launched from the
					// Finder than from a terminal. Therefore try to launch bash as a
					// login shell and search using that.
					String w;
					try {
						w = readPipe(userHome(),
							new String[]{"bash", "--login", "-c", "which git"}, // //$NON-NLS-1$ //$NON-NLS-2$ //$NON-NLS-3$ //$NON-NLS-4$
							Charset.defaultCharset().name());
					} catch (CommandFailedException e) {
						LOG.warn(e.getMessage());
						return null;
					}
					if (!StringUtils.isEmptyOrNull(w)) {
						gitExe = new File(w);
					}
				}
			}
		}

		return gitExe;
	}

	/** {@inheritDoc} */
	@Override
	public boolean isCaseSensitive() {
		return !SystemReader.getInstance().isMacOS();
	}

	/** {@inheritDoc} */
	@Override
	public boolean supportsExecute() {
		return true;
	}

	/** {@inheritDoc} */
	@Override
	public boolean canExecute(File f) {
		return FileUtils.canExecute(f);
	}

	/** {@inheritDoc} */
	@Override
	public boolean setExecute(File f, boolean canExecute) {
		if (!isFile(f))
			return false;
		if (!canExecute)
			return f.setExecutable(false, false);

		try {
			Path path = FileUtils.toPath(f);
			Set<PosixFilePermission> pset = Files.getPosixFilePermissions(path);

			// owner (user) is always allowed to execute.
			pset.add(PosixFilePermission.OWNER_EXECUTE);

			int mask = umask();
			apply(pset, mask, PosixFilePermission.GROUP_EXECUTE, 1 << 3);
			apply(pset, mask, PosixFilePermission.OTHERS_EXECUTE, 1);
			Files.setPosixFilePermissions(path, pset);
			return true;
		} catch (IOException e) {
			// The interface doesn't allow to throw IOException
			final boolean debug = Boolean.parseBoolean(SystemReader
					.getInstance().getProperty("jgit.fs.debug")); //$NON-NLS-1$
			if (debug)
				System.err.println(e);
			return false;
		}
	}

	private static void apply(Set<PosixFilePermission> set,
			int umask, PosixFilePermission perm, int test) {
		if ((umask & test) == 0) {
			// If bit is clear in umask, permission is allowed.
			set.add(perm);
		} else {
			// If bit is set in umask, permission is denied.
			set.remove(perm);
		}
	}

	/** {@inheritDoc} */
	@Override
	public ProcessBuilder runInShell(String cmd, String[] args) {
		List<String> argv = new ArrayList<>(4 + args.length);
		argv.add("sh"); //$NON-NLS-1$
		argv.add("-c"); //$NON-NLS-1$
		argv.add(cmd + " \"$@\""); //$NON-NLS-1$
		argv.add(cmd);
		argv.addAll(Arrays.asList(args));
		ProcessBuilder proc = new ProcessBuilder();
		proc.command(argv);
		return proc;
	}

	/** {@inheritDoc} */
	@Override
	public ProcessResult runHookIfPresent(Repository repository, String hookName,
			String[] args, PrintStream outRedirect, PrintStream errRedirect,
			String stdinArgs) throws JGitInternalException {
		return internalRunHookIfPresent(repository, hookName, args, outRedirect,
				errRedirect, stdinArgs);
	}

	/** {@inheritDoc} */
	@Override
	public boolean retryFailedLockFileCommit() {
		return false;
	}

	/** {@inheritDoc} */
	@Override
	public boolean supportsSymlinks() {
		return true;
	}

	/** {@inheritDoc} */
	@Override
	public void setHidden(File path, boolean hidden) throws IOException {
		// no action on POSIX
	}

	/** {@inheritDoc} */
	@Override
	public Attributes getAttributes(File path) {
		return FileUtils.getFileAttributesPosix(this, path);
	}

	/** {@inheritDoc} */
	@Override
	public File normalize(File file) {
		return FileUtils.normalize(file);
	}

	/** {@inheritDoc} */
	@Override
	public String normalize(String name) {
		return FileUtils.normalize(name);
	}

	/** {@inheritDoc} */
	@Override
	public File findHook(Repository repository, String hookName) {
		final File gitdir = repository.getDirectory();
		if (gitdir == null) {
			return null;
		}
		final Path hookPath = gitdir.toPath().resolve(Constants.HOOKS)
				.resolve(hookName);
		if (Files.isExecutable(hookPath))
			return hookPath.toFile();
		return null;
	}

	/** {@inheritDoc} */
	@Override
	public boolean supportsAtomicCreateNewFile() {
		if (supportsAtomicCreateNewFile == AtomicFileCreation.UNDEFINED) {
			determineAtomicFileCreationSupport();
		}
		return supportsAtomicCreateNewFile == AtomicFileCreation.SUPPORTED;
	}

	@Override
	@SuppressWarnings("boxing")
	/**
	 * {@inheritDoc}
	 * <p>
	 * An implementation of the File#createNewFile() semantics which works also
	 * on NFS. If the config option
	 * {@code core.supportsAtomicCreateNewFile = true} (which is the default)
	 * then simply File#createNewFile() is called.
	 *
	 * But if {@code core.supportsAtomicCreateNewFile = false} then after
	 * successful creation of the lock file a hard link to that lock file is
	 * created and the attribute nlink of the lock file is checked to be 2. If
	 * multiple clients manage to create the same lock file nlink would be
	 * greater than 2 showing the error.
	 *
	 * @see "https://www.time-travellers.org/shane/papers/NFS_considered_harmful.html"
	 *
	 * @deprecated use {@link FS_POSIX#createNewFileAtomic(File)} instead
	 * @since 4.5
	 */
	@Deprecated
	public boolean createNewFile(File lock) throws IOException {
		if (!lock.createNewFile()) {
			return false;
		}
		if (supportsAtomicCreateNewFile() || !supportsUnixNLink) {
			return true;
		}
		Path lockPath = lock.toPath();
		Path link = null;
		try {
			link = Files.createLink(
					Paths.get(lock.getAbsolutePath() + ".lnk"), //$NON-NLS-1$
					lockPath);
			Integer nlink = (Integer) (Files.getAttribute(lockPath,
					"unix:nlink")); //$NON-NLS-1$
<<<<<<< HEAD
			if (nlink != 2) {
				LOG.warn("nlink of link to lock file {} was not 2 but {}", //$NON-NLS-1$
=======
			if (nlink > 2) {
				LOG.warn("nlink of link to lock file {0} was not 2 but {1}", //$NON-NLS-1$
>>>>>>> 5a583ef3
						lock.getPath(), nlink);
				return false;
			} else if (nlink < 2) {
				supportsUnixNLink = false;
			}
			return true;
		} catch (UnsupportedOperationException | IllegalArgumentException e) {
			supportsUnixNLink = false;
			return true;
		} finally {
			if (link != null) {
				Files.delete(link);
			}
		}
	}

	/**
	 * {@inheritDoc}
	 * <p>
	 * An implementation of the File#createNewFile() semantics which can create
	 * a unique file atomically also on NFS. If the config option
	 * {@code core.supportsAtomicCreateNewFile = true} (which is the default)
	 * then simply File#createNewFile() is called.
	 *
	 * But if {@code core.supportsAtomicCreateNewFile = false} then after
	 * successful creation of the lock file a hard link to that lock file is
	 * created and the attribute nlink of the lock file is checked to be 2. If
	 * multiple clients manage to create the same lock file nlink would be
	 * greater than 2 showing the error. The hard link needs to be retained
	 * until the corresponding file is no longer needed in order to prevent that
	 * another process can create the same file concurrently using another NFS
	 * client which might not yet see the file due to caching.
	 *
	 * @see "https://www.time-travellers.org/shane/papers/NFS_considered_harmful.html"
	 * @param file
	 *            the unique file to be created atomically
	 * @return LockToken this lock token must be held until the file is no
	 *         longer needed
	 * @throws IOException
	 * @since 5.0
	 */
	@Override
	public LockToken createNewFileAtomic(File file) throws IOException {
		if (!file.createNewFile()) {
			return token(false, null);
		}
		if (supportsAtomicCreateNewFile() || !supportsUnixNLink) {
			return token(true, null);
		}
		Path link = null;
		Path path = file.toPath();
		try {
			link = Files.createLink(Paths.get(uniqueLinkPath(file)), path);
			Integer nlink = (Integer) (Files.getAttribute(path,
					"unix:nlink")); //$NON-NLS-1$
			if (nlink.intValue() > 2) {
				LOG.warn(MessageFormat.format(
						JGitText.get().failedAtomicFileCreation, path, nlink));
				return token(false, link);
			} else if (nlink.intValue() < 2) {
				supportsUnixNLink = false;
			}
			return token(true, link);
		} catch (UnsupportedOperationException | IllegalArgumentException e) {
			supportsUnixNLink = false;
			return token(true, link);
		}
	}

	private static LockToken token(boolean created, @Nullable Path p) {
		return ((p != null) && Files.exists(p))
				? new LockToken(created, Optional.of(p))
				: new LockToken(created, Optional.empty());
	}

	private static String uniqueLinkPath(File file) {
		UUID id = UUID.randomUUID();
		return file.getAbsolutePath() + "." //$NON-NLS-1$
				+ Long.toHexString(id.getMostSignificantBits())
				+ Long.toHexString(id.getLeastSignificantBits());
	}
}<|MERGE_RESOLUTION|>--- conflicted
+++ resolved
@@ -398,13 +398,8 @@
 					lockPath);
 			Integer nlink = (Integer) (Files.getAttribute(lockPath,
 					"unix:nlink")); //$NON-NLS-1$
-<<<<<<< HEAD
-			if (nlink != 2) {
+			if (nlink > 2) {
 				LOG.warn("nlink of link to lock file {} was not 2 but {}", //$NON-NLS-1$
-=======
-			if (nlink > 2) {
-				LOG.warn("nlink of link to lock file {0} was not 2 but {1}", //$NON-NLS-1$
->>>>>>> 5a583ef3
 						lock.getPath(), nlink);
 				return false;
 			} else if (nlink < 2) {
