<?xml version="1.0" encoding="UTF-8" standalone="no"?>
<component id="org.eclipse.jgit" version="2">
    <resource path="META-INF/MANIFEST.MF">
        <filter id="924844039">
            <message_arguments>
                <message_argument value="4.10.1"/>
                <message_argument value="4.10.0"/>
            </message_arguments>
        </filter>
    </resource>
    <resource path="src/org/eclipse/jgit/lib/Constants.java" type="org.eclipse.jgit.lib.Constants">
        <filter id="1141899266">
            <message_arguments>
<<<<<<< HEAD
                <message_argument value="4.8"/>
                <message_argument value="4.10"/>
=======
                <message_argument value="4.7"/>
                <message_argument value="4.9"/>
>>>>>>> de0a6879
                <message_argument value="LOCK_SUFFIX"/>
            </message_arguments>
        </filter>
    </resource>
    <resource path="src/org/eclipse/jgit/util/FS.java" type="org.eclipse.jgit.util.FS">
        <filter id="1141899266">
            <message_arguments>
                <message_argument value="4.7"/>
                <message_argument value="4.10"/>
                <message_argument value="createNewFileAtomic(File)"/>
            </message_arguments>
        </filter>
    </resource>
    <resource path="src/org/eclipse/jgit/util/FS.java" type="org.eclipse.jgit.util.FS$LockToken">
        <filter id="1141899266">
            <message_arguments>
                <message_argument value="4.7"/>
                <message_argument value="4.10"/>
                <message_argument value="LockToken"/>
            </message_arguments>
        </filter>
    </resource>
</component><|MERGE_RESOLUTION|>--- conflicted
+++ resolved
@@ -11,13 +11,8 @@
     <resource path="src/org/eclipse/jgit/lib/Constants.java" type="org.eclipse.jgit.lib.Constants">
         <filter id="1141899266">
             <message_arguments>
-<<<<<<< HEAD
-                <message_argument value="4.8"/>
+                <message_argument value="4.7"/>
                 <message_argument value="4.10"/>
-=======
-                <message_argument value="4.7"/>
-                <message_argument value="4.9"/>
->>>>>>> de0a6879
                 <message_argument value="LOCK_SUFFIX"/>
             </message_arguments>
         </filter>
