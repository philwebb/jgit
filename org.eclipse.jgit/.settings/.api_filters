--- conflicted
+++ resolved
@@ -1,9 +1,22 @@
 <?xml version="1.0" encoding="UTF-8" standalone="no"?>
 <component id="org.eclipse.jgit" version="2">
+    <resource path="src/org/eclipse/jgit/errors/PackInvalidException.java" type="org.eclipse.jgit.errors.PackInvalidException">
+        <filter id="1142947843">
+            <message_arguments>
+                <message_argument value="4.5.7"/>
+                <message_argument value="PackInvalidException(File, Throwable)"/>
+            </message_arguments>
+        </filter>
+        <filter id="1142947843">
+            <message_arguments>
+                <message_argument value="4.5.7"/>
+                <message_argument value="PackInvalidException(String, Throwable)"/>
+            </message_arguments>
+        </filter>
+    </resource>
     <resource path="src/org/eclipse/jgit/lib/Ref.java" type="org.eclipse.jgit.lib.Ref">
         <filter id="403767336">
             <message_arguments>
-<<<<<<< HEAD
                 <message_argument value="org.eclipse.jgit.lib.Ref"/>
                 <message_argument value="UNDEFINED_UPDATE_INDEX"/>
             </message_arguments>
@@ -28,24 +41,6 @@
             <message_arguments>
                 <message_argument value="org.eclipse.jgit.transport.UploadPack"/>
                 <message_argument value="getFilterBlobLimit()"/>
-=======
-                <message_argument value="5.3.1"/>
-                <message_argument value="5.3.0"/>
-            </message_arguments>
-        </filter>
-    </resource>
-    <resource path="src/org/eclipse/jgit/errors/PackInvalidException.java" type="org.eclipse.jgit.errors.PackInvalidException">
-        <filter id="1142947843">
-            <message_arguments>
-                <message_argument value="4.5.7"/>
-                <message_argument value="PackInvalidException(File, Throwable)"/>
-            </message_arguments>
-        </filter>
-        <filter id="1142947843">
-            <message_arguments>
-                <message_argument value="4.5.7"/>
-                <message_argument value="PackInvalidException(String, Throwable)"/>
->>>>>>> 1342942c
             </message_arguments>
         </filter>
     </resource>
