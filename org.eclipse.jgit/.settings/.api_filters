--- conflicted
+++ resolved
@@ -277,7 +277,6 @@
             </message_arguments>
         </filter>
     </resource>
-<<<<<<< HEAD
     <resource path="src/org/eclipse/jgit/util/HttpSupport.java" type="org.eclipse.jgit.util.HttpSupport">
         <filter id="336658481">
             <message_arguments>
@@ -295,13 +294,14 @@
             <message_arguments>
                 <message_argument value="org.eclipse.jgit.util.HttpSupport"/>
                 <message_argument value="HDR_SET_COOKIE2"/>
-=======
+            </message_arguments>
+        </filter>
+    </resource>
     <resource path="src/org/eclipse/jgit/util/Monitoring.java" type="org.eclipse.jgit.util.Monitoring">
         <filter id="1109393411">
             <message_arguments>
                 <message_argument value="5.1.13"/>
                 <message_argument value="org.eclipse.jgit.util.Monitoring"/>
->>>>>>> c5c1bbbe
             </message_arguments>
         </filter>
     </resource>
