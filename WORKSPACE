workspace(name = "jgit")

load("//tools:bazlets.bzl", "load_bazlets")

load_bazlets(commit = "3afbeab55ece585dbfc7a980bf7214b24ddbbe86")

load(
    "@com_googlesource_gerrit_bazlets//tools:maven_jar.bzl",
    "maven_jar",
)

maven_jar(
    name = "jsch",
    artifact = "com.jcraft:jsch:0.1.54",
    sha1 = "da3584329a263616e277e15462b387addd1b208d",
)

maven_jar(
    name = "jzlib",
    artifact = "com.jcraft:jzlib:1.1.1",
    sha1 = "a1551373315ffc2f96130a0e5704f74e151777ba",
)

maven_jar(
    name = "javaewah",
    artifact = "com.googlecode.javaewah:JavaEWAH:1.1.6",
    sha1 = "94ad16d728b374d65bd897625f3fbb3da223a2b6",
)

maven_jar(
    name = "httpclient",
    artifact = "org.apache.httpcomponents:httpclient:4.5.5",
    sha1 = "1603dfd56ebcd583ccdf337b6c3984ac55d89e58",
)

maven_jar(
    name = "httpcore",
    artifact = "org.apache.httpcomponents:httpcore:4.4.9",
    sha1 = "a86ce739e5a7175b4b234c290a00a5fdb80957a0",
)

maven_jar(
<<<<<<< HEAD
    name = "commons_codec",
    artifact = "commons-codec:commons-codec:1.10",
    sha1 = "4b95f4897fa13f2cd904aee711aeafc0c5295cd8",
)

maven_jar(
    name = "commons_logging",
    artifact = "commons-logging:commons-logging:1.2",
    sha1 = "4bfc12adfe4842bf07b657f0369c4cb522955686",
=======
    name = "commons-codec",
    artifact = "commons-codec:commons-codec:1.4",
    sha1 = "4216af16d38465bbab0f3dff8efa14204f7a399a",
)

maven_jar(
    name = "commons-logging",
    artifact = "commons-logging:commons-logging:1.1.3",
    sha1 = "f6f66e966c70a83ffbdb6f17a0919eaf7c8aca7f",
>>>>>>> 0718d22c
)

maven_jar(
    name = "log-api",
    artifact = "org.slf4j:slf4j-api:1.7.2",
    sha1 = "0081d61b7f33ebeab314e07de0cc596f8e858d97",
)

maven_jar(
    name = "slf4j-simple",
    artifact = "org.slf4j:slf4j-simple:1.7.2",
    sha1 = "760055906d7353ba4f7ce1b8908bc6b2e91f39fa",
)

maven_jar(
    name = "servlet-api-3_1",
    artifact = "javax.servlet:javax.servlet-api:3.1.0",
    sha1 = "3cd63d075497751784b2fa84be59432f4905bf7c",
)

maven_jar(
    name = "commons-compress",
    artifact = "org.apache.commons:commons-compress:1.15",
    sha1 = "b686cd04abaef1ea7bc5e143c080563668eec17e",
)

maven_jar(
    name = "tukaani-xz",
    artifact = "org.tukaani:xz:1.6",
    sha1 = "05b6f921f1810bdf90e25471968f741f87168b64",
)

maven_jar(
    name = "args4j",
    artifact = "args4j:args4j:2.33",
    sha1 = "bd87a75374a6d6523de82fef51fc3cfe9baf9fc9",
)

maven_jar(
    name = "junit",
    artifact = "junit:junit:4.12",
    sha1 = "2973d150c0dc1fefe998f834810d68f278ea58ec",
)

maven_jar(
    name = "hamcrest-library",
    artifact = "org.hamcrest:hamcrest-library:1.3",
    sha1 = "4785a3c21320980282f9f33d0d1264a69040538f",
)

maven_jar(
    name = "hamcrest-core",
    artifact = "org.hamcrest:hamcrest-core:1.3",
    sha1 = "42a25dc3219429f0e5d060061f71acb49bf010a0",
)

maven_jar(
    name = "gson",
    artifact = "com.google.code.gson:gson:2.8.2",
    sha1 = "3edcfe49d2c6053a70a2a47e4e1c2f94998a49cf",
)

JETTY_VER = "9.4.11.v20180605"

maven_jar(
    name = "jetty-servlet",
    artifact = "org.eclipse.jetty:jetty-servlet:" + JETTY_VER,
    sha1 = "66d31900fcfc70e3666f0b3335b6660635154f98",
    src_sha1 = "930c50de49b9c258d5f0329426cbcac4d3143497",
)

maven_jar(
    name = "jetty-security",
    artifact = "org.eclipse.jetty:jetty-security:" + JETTY_VER,
    sha1 = "926def86d31ee07ca4b4658833dc6ee6918b8e86",
    src_sha1 = "019bc7c2a366cbb201950f24dd64d9d9a49b6840",
)

maven_jar(
    name = "jetty-server",
    artifact = "org.eclipse.jetty:jetty-server:" + JETTY_VER,
    sha1 = "58353c2f27515b007fc83ae22002feb34fc24714",
    src_sha1 = "e7d832d74df616137755996b41bc28bb82b3bc42",
)

maven_jar(
    name = "jetty-http",
    artifact = "org.eclipse.jetty:jetty-http:" + JETTY_VER,
    sha1 = "20c35f5336befe35b0bd5c4a63e07170fe7872d7",
    src_sha1 = "5bc30d1f7e8c4456c22cc85999b8cafd3741bdff",
)

maven_jar(
    name = "jetty-io",
    artifact = "org.eclipse.jetty:jetty-io:" + JETTY_VER,
    sha1 = "d164de1dac18c4ca80a1b783d879c97449909c3b",
    src_sha1 = "02c0caba292b1cb74cec1d36c6f91dc863c89b5a",
)

maven_jar(
    name = "jetty-util",
    artifact = "org.eclipse.jetty:jetty-util:" + JETTY_VER,
    sha1 = "f0f25aa2f27d618a04bc7356fa247ae4a05245b3",
    src_sha1 = "4e5c4c483cfd9804c2fc5d5751866243bbb9d740",
)<|MERGE_RESOLUTION|>--- conflicted
+++ resolved
@@ -40,27 +40,15 @@
 )
 
 maven_jar(
-<<<<<<< HEAD
-    name = "commons_codec",
+    name = "commons-codec",
     artifact = "commons-codec:commons-codec:1.10",
     sha1 = "4b95f4897fa13f2cd904aee711aeafc0c5295cd8",
 )
 
 maven_jar(
-    name = "commons_logging",
+    name = "commons-logging",
     artifact = "commons-logging:commons-logging:1.2",
     sha1 = "4bfc12adfe4842bf07b657f0369c4cb522955686",
-=======
-    name = "commons-codec",
-    artifact = "commons-codec:commons-codec:1.4",
-    sha1 = "4216af16d38465bbab0f3dff8efa14204f7a399a",
-)
-
-maven_jar(
-    name = "commons-logging",
-    artifact = "commons-logging:commons-logging:1.1.3",
-    sha1 = "f6f66e966c70a83ffbdb6f17a0919eaf7c8aca7f",
->>>>>>> 0718d22c
 )
 
 maven_jar(
