load(
    "@com_googlesource_gerrit_bazlets//tools:junit.bzl",
    "junit_tests",
)

def tests(tests):
    for src in tests:
        name = src[len("tst/"):len(src) - len(".java")].replace("/", "_")
        labels = []
        if name.startswith("org_eclipse_jgit_"):
            l = name[len("org.eclipse.jgit_"):]
            if l.startswith("internal_storage_"):
                l = l[len("internal.storage_"):]
            i = l.find("_")
            if i > 0:
                labels.append(l[:i])
            else:
                labels.append(i)
        if "lib" not in labels:
            labels.append("lib")

<<<<<<< HEAD
    additional_deps = []
    if src.endswith("RootLocaleTest.java"):
      additional_deps = [
        '//org.eclipse.jgit.pgm:pgm',
        '//org.eclipse.jgit.ui:ui',
      ]
    if src.endswith("WalkEncryptionTest.java"):
      additional_deps = [
        '//org.eclipse.jgit:insecure_cipher_factory',
      ]
    if src.endswith("OpenSshConfigTest.java"):
      additional_deps = [
        '//lib:jsch',
      ]
    if src.endswith("JschConfigSessionFactoryTest.java"):
      additional_deps = [
        '//lib:jsch',
      ]
=======
        additional_deps = []
        if src.endswith("RootLocaleTest.java"):
            additional_deps = [
                "//org.eclipse.jgit.pgm:pgm",
                "//org.eclipse.jgit.ui:ui",
            ]
        if src.endswith("WalkEncryptionTest.java"):
            additional_deps = [
                "//org.eclipse.jgit:insecure_cipher_factory",
            ]
>>>>>>> b270e4b7

        junit_tests(
            name = name,
            tags = labels,
            srcs = [src],
            deps = additional_deps + [
                ":helpers",
                ":tst_rsrc",
                "//lib:javaewah",
                "//lib:junit",
                "//lib:slf4j-api",
                "//org.eclipse.jgit:jgit",
                "//org.eclipse.jgit.junit:junit",
                "//org.eclipse.jgit.lfs:jgit-lfs",
            ],
            jvm_flags = ["-Xmx256m", "-Dfile.encoding=UTF-8"],
        )<|MERGE_RESOLUTION|>--- conflicted
+++ resolved
@@ -19,26 +19,6 @@
         if "lib" not in labels:
             labels.append("lib")
 
-<<<<<<< HEAD
-    additional_deps = []
-    if src.endswith("RootLocaleTest.java"):
-      additional_deps = [
-        '//org.eclipse.jgit.pgm:pgm',
-        '//org.eclipse.jgit.ui:ui',
-      ]
-    if src.endswith("WalkEncryptionTest.java"):
-      additional_deps = [
-        '//org.eclipse.jgit:insecure_cipher_factory',
-      ]
-    if src.endswith("OpenSshConfigTest.java"):
-      additional_deps = [
-        '//lib:jsch',
-      ]
-    if src.endswith("JschConfigSessionFactoryTest.java"):
-      additional_deps = [
-        '//lib:jsch',
-      ]
-=======
         additional_deps = []
         if src.endswith("RootLocaleTest.java"):
             additional_deps = [
@@ -49,7 +29,14 @@
             additional_deps = [
                 "//org.eclipse.jgit:insecure_cipher_factory",
             ]
->>>>>>> b270e4b7
+        if src.endswith("OpenSshConfigTest.java"):
+            additional_deps = [
+                "//lib:jsch",
+            ]
+        if src.endswith("JschConfigSessionFactoryTest.java"):
+            additional_deps = [
+                "//lib:jsch",
+            ]
 
         junit_tests(
             name = name,
